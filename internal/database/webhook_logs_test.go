package database

import (
	"context"
	"encoding/json"
	"net/http"
	"testing"
	"time"

	"github.com/stretchr/testify/assert"

	"github.com/sourcegraph/log/logtest"

	"github.com/sourcegraph/sourcegraph/internal/database/dbtest"
	keytesting "github.com/sourcegraph/sourcegraph/internal/encryption/testing"
	"github.com/sourcegraph/sourcegraph/internal/extsvc"
	"github.com/sourcegraph/sourcegraph/internal/types"
	"github.com/sourcegraph/sourcegraph/lib/errors"
)

func TestWebhookLogStore(t *testing.T) {
	t.Parallel()

	ctx := context.Background()
<<<<<<< HEAD
	logger := logtest.Scoped(t)
	db := dbtest.NewDB(logger, t)
=======
	db := NewDB(dbtest.NewDB(t))
>>>>>>> 7f1aa182

	t.Run("Create", func(t *testing.T) {
		t.Parallel()

		t.Run("unencrypted", func(t *testing.T) {
			t.Parallel()

			tx, err := db.Transact(ctx)
			assert.Nil(t, err)
			defer func() { _ = tx.Done(errors.New("rollback")) }()

			store := tx.WebhookLogs(nil)

			log := createWebhookLog(0, http.StatusCreated, time.Now())
			err = store.Create(ctx, log)
			assert.Nil(t, err)

			// Check that the calculated fields were correctly calculated.
			assert.NotZero(t, log.ID)
			assert.NotZero(t, log.ReceivedAt)

			// Check that the database has bare JSON versions of the request and
			// response.
			row := tx.QueryRowContext(ctx, "SELECT request, response FROM webhook_logs")
			var haveReq, haveResp []byte
			err = row.Scan(&haveReq, &haveResp)
			assert.Nil(t, err)

			wantReq, _ := json.Marshal(&log.Request)
			wantResp, _ := json.Marshal(&log.Response)

			assert.Equal(t, string(wantReq), string(haveReq))
			assert.Equal(t, string(wantResp), string(haveResp))
		})

		t.Run("encrypted", func(t *testing.T) {
			t.Parallel()

			tx, err := db.Transact(ctx)
			assert.Nil(t, err)
			defer func() { _ = tx.Done(errors.New("rollback")) }()

			store := tx.WebhookLogs(keytesting.TestKey{})

			// Weirdly, Go doesn't have a HTTP constant for "418 I'm a Teapot".
			log := createWebhookLog(0, 418, time.Now())
			err = store.Create(ctx, log)
			assert.Nil(t, err)

			// Check that the calculated fields were correctly calculated.
			assert.NotZero(t, log.ID)
			assert.NotZero(t, log.ReceivedAt)

			// Check that the database does not have bare JSON versions of the
			// request and response.
			row := tx.QueryRowContext(ctx, "SELECT request, response FROM webhook_logs")
			var haveReq, haveResp []byte
			err = row.Scan(&haveReq, &haveResp)
			assert.Nil(t, err)

			wantReq, _ := json.Marshal(&log.Request)
			wantResp, _ := json.Marshal(&log.Response)

			assert.NotEqual(t, string(wantReq), string(haveReq))
			assert.NotEqual(t, string(wantResp), string(haveResp))
		})

		t.Run("bad key", func(t *testing.T) {
			t.Parallel()

			tx, err := db.Transact(ctx)
			assert.Nil(t, err)
			defer func() { _ = tx.Done(errors.New("rollback")) }()

			store := tx.WebhookLogs(&keytesting.BadKey{})

			log := createWebhookLog(0, http.StatusExpectationFailed, time.Now())
			err = store.Create(ctx, log)
			assert.NotNil(t, err)
		})
	})

	t.Run("GetByID", func(t *testing.T) {
		t.Parallel()

		tx, err := db.Transact(ctx)
		assert.Nil(t, err)
		defer func() { _ = tx.Done(errors.New("rollback")) }()

		store := tx.WebhookLogs(keytesting.TestKey{})

		log := createWebhookLog(0, http.StatusInternalServerError, time.Now())
		err = store.Create(ctx, log)
		assert.Nil(t, err)

		t.Run("valid", func(t *testing.T) {
			have, err := store.GetByID(ctx, log.ID)
			assert.Nil(t, err)
			assert.Equal(t, log, have)
		})

		t.Run("invalid ID", func(t *testing.T) {
			_, err := store.GetByID(ctx, log.ID+1)
			assert.NotNil(t, err)
		})

		t.Run("different key", func(t *testing.T) {
			store := tx.WebhookLogs(&keytesting.TransparentKey{})
			_, err := store.GetByID(ctx, log.ID)
			assert.NotNil(t, err)
		})
	})

	t.Run("List/Count", func(t *testing.T) {
		t.Parallel()

<<<<<<< HEAD
		logger := logtest.Scoped(t)
		tx, err := db.Begin()
=======
		tx, err := db.Transact(ctx)
>>>>>>> 7f1aa182
		assert.Nil(t, err)
		defer func() { _ = tx.Done(errors.New("rollback")) }()

<<<<<<< HEAD
		esStore := NewDB(logger, tx).ExternalServices()
=======
		esStore := tx.ExternalServices()
>>>>>>> 7f1aa182
		es := &types.ExternalService{
			Kind:        extsvc.KindGitLab,
			DisplayName: "GitLab",
			Config:      "{}",
		}
		assert.Nil(t, esStore.Upsert(ctx, es))

		store := tx.WebhookLogs(keytesting.TestKey{})

		okTime := time.Date(2021, 10, 29, 18, 46, 0, 0, time.UTC)
		okLog := createWebhookLog(es.ID, http.StatusOK, okTime)
		store.Create(ctx, okLog)

		errTime := time.Date(2021, 10, 29, 18, 47, 0, 0, time.UTC)
		errLog := createWebhookLog(0, http.StatusInternalServerError, errTime)
		store.Create(ctx, errLog)

		for name, tc := range map[string]struct {
			opts WebhookLogListOpts
			want []*types.WebhookLog
		}{
			"all": {
				opts: WebhookLogListOpts{},
				// Note that we return in reverse order.
				want: []*types.WebhookLog{errLog, okLog},
			},
			"errors": {
				opts: WebhookLogListOpts{OnlyErrors: true},
				want: []*types.WebhookLog{errLog},
			},
			"specific external service": {
				opts: WebhookLogListOpts{ExternalServiceID: int64Ptr(es.ID)},
				want: []*types.WebhookLog{okLog},
			},
			"no external service": {
				opts: WebhookLogListOpts{ExternalServiceID: int64Ptr(0)},
				want: []*types.WebhookLog{errLog},
			},
			"external service without results": {
				opts: WebhookLogListOpts{ExternalServiceID: int64Ptr(es.ID + 1)},
				want: []*types.WebhookLog{},
			},
			"both within time range": {
				opts: WebhookLogListOpts{
					Since: timePtr(okTime.Add(-1 * time.Minute)),
					Until: timePtr(errTime.Add(1 * time.Minute)),
				},
				want: []*types.WebhookLog{errLog, okLog},
			},
			"neither within time range": {
				opts: WebhookLogListOpts{
					Since: timePtr(okTime.Add(-3 * time.Minute)),
					Until: timePtr(okTime.Add(-2 * time.Minute)),
				},
				want: []*types.WebhookLog{},
			},
			"one before": {
				opts: WebhookLogListOpts{
					Until: timePtr(okTime.Add(30 * time.Second)),
				},
				want: []*types.WebhookLog{okLog},
			},
			"one after": {
				opts: WebhookLogListOpts{
					Since: timePtr(okTime.Add(30 * time.Second)),
				},
				want: []*types.WebhookLog{errLog},
			},
			"all options given": {
				opts: WebhookLogListOpts{
					ExternalServiceID: int64Ptr(0),
					OnlyErrors:        true,
					Since:             timePtr(okTime.Add(-1 * time.Minute)),
					Until:             timePtr(errTime.Add(1 * time.Minute)),
				},
				want: []*types.WebhookLog{errLog},
			},
		} {
			t.Run(name, func(t *testing.T) {
				count, err := store.Count(ctx, tc.opts)
				assert.Nil(t, err)
				assert.EqualValues(t, len(tc.want), count)

				have, next, err := store.List(ctx, tc.opts)
				assert.Nil(t, err)
				assert.Zero(t, next)
				assert.Equal(t, tc.want, have)

				// Test pagination if we can.
				if len(tc.want) > 1 {
					pagedOpts := tc.opts
					pagedOpts.Limit = len(tc.want) - 1

					have, next, err := store.List(ctx, pagedOpts)
					assert.Nil(t, err)
					assert.NotZero(t, next)
					assert.Equal(t, tc.want[:len(tc.want)-1], have)

					pagedOpts.Cursor = next
					have, next, err = store.List(ctx, pagedOpts)
					assert.Nil(t, err)
					assert.Zero(t, next)
					assert.Equal(t, tc.want[len(tc.want)-1:], have)
				}
			})
		}
	})

	t.Run("DeleteStale", func(t *testing.T) {
		t.Parallel()

<<<<<<< HEAD
		logger := logtest.Scoped(t)
		tx, err := db.Begin()
=======
		tx, err := db.Transact(ctx)
>>>>>>> 7f1aa182
		assert.Nil(t, err)
		defer func() { _ = tx.Done(errors.New("rollback")) }()

<<<<<<< HEAD
		esStore := NewDB(logger, tx).ExternalServices()
=======
		esStore := tx.ExternalServices()
>>>>>>> 7f1aa182
		es := &types.ExternalService{
			Kind:        extsvc.KindGitLab,
			DisplayName: "GitLab",
			Config:      "{}",
		}
		assert.Nil(t, esStore.Upsert(ctx, es))

		store := tx.WebhookLogs(keytesting.TestKey{})
		retention, err := time.ParseDuration("24h")
		assert.Nil(t, err)

		stale := createWebhookLog(es.ID, http.StatusOK, time.Now().Add(-(2 * retention)))
		store.Create(ctx, stale)

		fresh := createWebhookLog(0, http.StatusInternalServerError, time.Now())
		store.Create(ctx, fresh)

		err = store.DeleteStale(ctx, retention)
		assert.Nil(t, err)

		count, err := store.Count(ctx, WebhookLogListOpts{})
		assert.Nil(t, err)
		assert.EqualValues(t, 1, count)
	})
}

func createWebhookLog(externalServiceID int64, statusCode int, receivedAt time.Time) *types.WebhookLog {
	var id *int64
	if externalServiceID != 0 {
		id = &externalServiceID
	}

	requestHeader := http.Header{}
	requestHeader.Add("type", "request")

	responseHeader := http.Header{}
	responseHeader.Add("type", "response")

	return &types.WebhookLog{
		ReceivedAt:        receivedAt,
		ExternalServiceID: id,
		StatusCode:        statusCode,
		Request: types.WebhookLogMessage{
			Header: requestHeader,
			Body:   []byte("request"),
		},
		Response: types.WebhookLogMessage{
			Header: responseHeader,
			Body:   []byte("response"),
		},
	}
}

func int64Ptr(v int64) *int64        { return &v }
func timePtr(v time.Time) *time.Time { return &v }<|MERGE_RESOLUTION|>--- conflicted
+++ resolved
@@ -22,12 +22,8 @@
 	t.Parallel()
 
 	ctx := context.Background()
-<<<<<<< HEAD
 	logger := logtest.Scoped(t)
-	db := dbtest.NewDB(logger, t)
-=======
-	db := NewDB(dbtest.NewDB(t))
->>>>>>> 7f1aa182
+	db := NewDB(logger, dbtest.NewDB(logger, t))
 
 	t.Run("Create", func(t *testing.T) {
 		t.Parallel()
@@ -144,20 +140,11 @@
 	t.Run("List/Count", func(t *testing.T) {
 		t.Parallel()
 
-<<<<<<< HEAD
-		logger := logtest.Scoped(t)
-		tx, err := db.Begin()
-=======
 		tx, err := db.Transact(ctx)
->>>>>>> 7f1aa182
 		assert.Nil(t, err)
 		defer func() { _ = tx.Done(errors.New("rollback")) }()
 
-<<<<<<< HEAD
-		esStore := NewDB(logger, tx).ExternalServices()
-=======
 		esStore := tx.ExternalServices()
->>>>>>> 7f1aa182
 		es := &types.ExternalService{
 			Kind:        extsvc.KindGitLab,
 			DisplayName: "GitLab",
@@ -269,20 +256,11 @@
 	t.Run("DeleteStale", func(t *testing.T) {
 		t.Parallel()
 
-<<<<<<< HEAD
-		logger := logtest.Scoped(t)
-		tx, err := db.Begin()
-=======
 		tx, err := db.Transact(ctx)
->>>>>>> 7f1aa182
 		assert.Nil(t, err)
 		defer func() { _ = tx.Done(errors.New("rollback")) }()
 
-<<<<<<< HEAD
-		esStore := NewDB(logger, tx).ExternalServices()
-=======
 		esStore := tx.ExternalServices()
->>>>>>> 7f1aa182
 		es := &types.ExternalService{
 			Kind:        extsvc.KindGitLab,
 			DisplayName: "GitLab",
