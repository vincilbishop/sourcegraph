--- conflicted
+++ resolved
@@ -497,11 +497,7 @@
 `
 
 func (s *searchContextsStore) GetSearchContextRepositoryRevisions(ctx context.Context, searchContextID int64) ([]*types.SearchContextRepositoryRevisions, error) {
-<<<<<<< HEAD
-	authzConds, err := AuthzQueryConds(ctx, NewDB(s.logger, s.Handle().DB()))
-=======
-	authzConds, err := AuthzQueryConds(ctx, NewDBWith(s))
->>>>>>> 7f1aa182
+	authzConds, err := AuthzQueryConds(ctx, NewDBWith(s.logger, s))
 	if err != nil {
 		return nil, err
 	}
