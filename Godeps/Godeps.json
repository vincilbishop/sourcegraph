{
	"ImportPath": "src.sourcegraph.com/sourcegraph",
	"GoVersion": "go1.5.1",
	"Packages": [
		"./..."
	],
	"Deps": [
		{
			"ImportPath": "bitbucket.org/pkg/inflect",
			"Comment": "go.r60-12",
			"Rev": "8961c3750a47b8c0b3e118d52513b97adf85a7e8"
		},
		{
			"ImportPath": "bitbucket.org/ww/goautoneg",
			"Comment": "null-5",
			"Rev": "75cd24fc2f2c2a2088577d12123ddee5f54e0675"
		},
		{
			"ImportPath": "code.google.com/p/rog-go/parallel",
			"Comment": "null-250",
			"Rev": "e7ca3a2567b8ad482fef7b1aa1a258aa00c82772"
		},
		{
			"ImportPath": "github.com/AaronO/go-git-http",
			"Rev": "b05ba080e2aba78d8b03ae1fe01d7c1b7fecc734"
		},
		{
			"ImportPath": "github.com/BurntSushi/toml",
			"Comment": "v0.1.0-21-g056c9bc",
			"Rev": "056c9bc7be7190eaa7715723883caffa5f8fa3e4"
		},
		{
			"ImportPath": "github.com/PuerkitoBio/goquery",
			"Comment": "v0.3.2-72-g269246d",
			"Rev": "269246d9e7d42d74e1cf929336d128d2ef53e7a5"
		},
		{
			"ImportPath": "github.com/PuerkitoBio/purell",
			"Comment": "v0.1.0-23-gd69616f",
			"Rev": "d69616f51cdfcd7514d6a380847a152dfc2a749d"
		},
		{
			"ImportPath": "github.com/alecthomas/binary",
			"Rev": "21c37b530bec7c512af0208bfb15f34400301682"
		},
		{
			"ImportPath": "github.com/alecthomas/unsafeslice",
			"Rev": "a2ace32dbd4787714f87adb14a8aa369142efac5"
		},
		{
			"ImportPath": "github.com/alexsaveliev/go-colorable-wrapper",
			"Rev": "32a2486bdc0de89379a23673af82bd61f5c7c5cd"
		},
		{
			"ImportPath": "github.com/andybalholm/cascadia",
			"Rev": "54abbbf07a45a3ef346ebe903e0715d9a3c19352"
		},
		{
			"ImportPath": "github.com/araddon/gou",
			"Rev": "0c2ab7394d785afff14c983fedce4be70ccc431f"
		},
		{
			"ImportPath": "github.com/beorn7/perks/quantile",
			"Rev": "b965b613227fddccbfffe13eae360ed3fa822f8d"
		},
		{
			"ImportPath": "github.com/bitly/go-hostpool",
			"Rev": "d0e59c22a56e8dadfed24f74f452cea5a52722d2"
		},
		{
			"ImportPath": "github.com/cpuguy83/go-md2man/md2man",
			"Comment": "v1.0.4",
			"Rev": "71acacd42f85e5e82f70a55327789582a5200a90"
		},
		{
			"ImportPath": "github.com/cznic/mathutil",
			"Rev": "f9551431b78e71ee24939a1e9d8f49f43898b5cd"
		},
		{
			"ImportPath": "github.com/dchest/cssmin",
			"Rev": "a22e1d8daca3c08ffc1604201886e43bac04ceb9"
		},
		{
			"ImportPath": "github.com/dgrijalva/jwt-go",
			"Comment": "v2.3.0-7-gacc5a5f",
			"Rev": "acc5a5f31e3493f1992315fd85aa49226372b810"
		},
		{
			"ImportPath": "github.com/dustin/go-humanize",
			"Rev": "152bd44907e2ce04ecfb87d783ebf98160ada012"
		},
		{
			"ImportPath": "github.com/eknkc/amber",
			"Rev": "ee5a5b8364bb73899fdd529d23af6ad9230f8a06"
		},
		{
			"ImportPath": "github.com/flynn/go-shlex",
			"Rev": "362b626337a53744d1f571d5d70d66294c82d429"
		},
		{
			"ImportPath": "github.com/fsouza/go-dockerclient",
			"Rev": "4bf6d2fbdef2be37a2c72851a4fd87b7f1e3e79c"
		},
		{
			"ImportPath": "github.com/gengo/grpc-gateway/internal",
			"Rev": "8ac6df966068de084034d6535c2792367c1e1f28"
		},
		{
			"ImportPath": "github.com/gengo/grpc-gateway/protoc-gen-grpc-gateway/descriptor",
			"Rev": "8ac6df966068de084034d6535c2792367c1e1f28"
		},
		{
			"ImportPath": "github.com/gengo/grpc-gateway/protoc-gen-grpc-gateway/httprule",
			"Rev": "8ac6df966068de084034d6535c2792367c1e1f28"
		},
		{
			"ImportPath": "github.com/gengo/grpc-gateway/third_party/googleapis/google/api",
			"Rev": "8ac6df966068de084034d6535c2792367c1e1f28"
		},
		{
			"ImportPath": "github.com/getsentry/raven-go",
			"Rev": "3fd636ed242c26c0f55bc9ee1fe47e1d6d2d77f7"
		},
		{
			"ImportPath": "github.com/gogo/protobuf/io",
			"Comment": "v0.1-58-g2008751",
			"Rev": "200875106f3bf0eb01eb297dae30b250a25ffc84"
		},
		{
			"ImportPath": "github.com/gogo/protobuf/proto",
			"Comment": "v0.1-58-g2008751",
			"Rev": "200875106f3bf0eb01eb297dae30b250a25ffc84"
		},
		{
			"ImportPath": "github.com/golang/glog",
			"Rev": "44145f04b68cf362d9c4df2182967c2275eaefed"
		},
		{
			"ImportPath": "github.com/golang/protobuf/proto",
			"Rev": "efd7476481382c195beb33acd8ec2f1527167fb4"
		},
		{
			"ImportPath": "github.com/golang/protobuf/protoc-gen-go/descriptor",
			"Rev": "efd7476481382c195beb33acd8ec2f1527167fb4"
		},
		{
			"ImportPath": "github.com/golang/protobuf/protoc-gen-go/plugin",
			"Rev": "efd7476481382c195beb33acd8ec2f1527167fb4"
		},
		{
			"ImportPath": "github.com/google/go-querystring/query",
			"Rev": "ec0a78e0f4db229b7897be36596a8944230b857a"
		},
		{
			"ImportPath": "github.com/gorilla/context",
			"Rev": "1be7a086a5fd6440ef16fe96baeda0c78282b980"
		},
		{
			"ImportPath": "github.com/gorilla/mux",
			"Rev": "4b8fbc56f3b2400a7c7ea3dba9b3539787c486b6"
		},
		{
			"ImportPath": "github.com/gorilla/schema",
			"Rev": "f24e87d77af2aefbb5b8a84fa15c395040b76c4c"
		},
		{
			"ImportPath": "github.com/gorilla/websocket",
			"Rev": "6eb6ad425a89d9da7a5549bc6da8f79ba5c17844"
		},
		{
			"ImportPath": "github.com/howeyc/gopass",
			"Rev": "10b54de414cc9693221d5ff2ae14fd2fbf1b0ac1"
		},
		{
			"ImportPath": "github.com/inconshreveable/mousetrap",
			"Rev": "76626ae9c91c4f2a10f34cad8ce83ea42c93bb75"
		},
		{
			"ImportPath": "github.com/jmoiron/sqlx",
			"Comment": "sqlx-v1.0-45-gaa6f196",
			"Rev": "aa6f196bd82f2024e5f0b5d5e6cf3b21414be8b4"
		},
		{
			"ImportPath": "github.com/justinas/nosurf",
			"Comment": "0.1-50-g45adcfc",
			"Rev": "45adcfcaf70610a5934db447ffe0ea9d13462c9e"
		},
		{
			"ImportPath": "github.com/kardianos/osext",
			"Rev": "8fef92e41e22a70e700a96b29f066cda30ea24ef"
		},
		{
			"ImportPath": "github.com/kr/binarydist",
			"Rev": "9955b0ab8708602d411341e55fffd7e0700f86bd"
		},
		{
			"ImportPath": "github.com/kr/fs",
			"Rev": "2788f0dbd16903de03cb8186e5c7d97b69ad387b"
		},
		{
			"ImportPath": "github.com/kr/http/transport",
			"Rev": "35f559023475ef172a7ba6d829fe337d0788513c"
		},
		{
			"ImportPath": "github.com/kr/pretty",
			"Comment": "go.weekly.2011-12-22-24-gf31442d",
			"Rev": "f31442d60e51465c69811e2107ae978868dbea5c"
		},
		{
			"ImportPath": "github.com/kr/text",
			"Rev": "6807e777504f54ad073ecef66747de158294b639"
		},
		{
			"ImportPath": "github.com/lib/pq",
			"Comment": "go1.0-cutoff-8-g3e3efe5",
			"Rev": "3e3efe51a0c4b23e817075438703cb15bd58c1a8"
		},
		{
			"ImportPath": "github.com/magiconair/properties",
			"Comment": "v1.5.4",
			"Rev": "359442d561ca28acd0fe503aa9f075f505bc9ed0"
		},
		{
			"ImportPath": "github.com/mattbaird/elastigo/lib",
			"Comment": "v1.0-248-g53bd637",
			"Rev": "53bd637ad02af3043244da16c1b9f13633e8e912"
		},
		{
			"ImportPath": "github.com/mattbaird/gochimp",
			"Rev": "b61cabb037b3948f0a87fe544b0a9c656fa37128"
		},
		{
			"ImportPath": "github.com/mattn/go-colorable",
			"Rev": "d67e0b7d1797975196499f79bcc322c08b9f218b"
		},
		{
			"ImportPath": "github.com/matttproud/golang_protobuf_extensions/pbutil",
			"Rev": "fc2b8d3a73c4867e51861bbdd5ae3c1f0869dd6a"
		},
		{
			"ImportPath": "github.com/mb0/diff",
			"Rev": "d8d9a906c24d7b0ee77287e0463e5ca7f026032e"
		},
		{
			"ImportPath": "github.com/microcosm-cc/bluemonday",
			"Rev": "cb3660f44463dfacda51a0bfdd6b7524c22e2ecb"
		},
		{
			"ImportPath": "github.com/miekg/mmark",
			"Comment": "v1.2-614-g3554509",
			"Rev": "3554509431d9e11bfd200fdcc3af7350f541be14"
		},
		{
			"ImportPath": "github.com/mitchellh/mapstructure",
			"Rev": "281073eb9eb092240d33ef253c404f1cca550309"
		},
		{
			"ImportPath": "github.com/opennota/urlesc",
			"Rev": "5fa9ff0392746aeae1c4b37fcc42c65afa7a9587"
		},
		{
			"ImportPath": "github.com/peterh/liner",
			"Rev": "1bb0d1c1a25ed393d8feb09bab039b2b1b1fbced"
		},
		{
			"ImportPath": "github.com/prometheus/client_golang/model",
			"Comment": "0.7.0",
			"Rev": "6dbab8106ed3ed77359ac85d9cf08e30290df864"
		},
		{
			"ImportPath": "github.com/prometheus/client_golang/prometheus",
			"Comment": "0.7.0",
			"Rev": "6dbab8106ed3ed77359ac85d9cf08e30290df864"
		},
		{
			"ImportPath": "github.com/prometheus/client_golang/text",
			"Comment": "0.7.0",
			"Rev": "6dbab8106ed3ed77359ac85d9cf08e30290df864"
		},
		{
			"ImportPath": "github.com/prometheus/client_model/go",
			"Comment": "model-0.0.2-12-gfa8ad6f",
			"Rev": "fa8ad6fec33561be4280a8f0514318c79d7f6cb6"
		},
		{
			"ImportPath": "github.com/prometheus/procfs",
			"Rev": "c91d8eefde16bd047416409eb56353ea84a186e4"
		},
		{
			"ImportPath": "github.com/russross/blackfriday",
			"Comment": "v1.3",
			"Rev": "8cec3a854e68dba10faabbe31c089abf4a3e57a6"
		},
		{
			"ImportPath": "github.com/satori/go.uuid",
			"Rev": "08f0718b61e95ddba0ade3346725fe0e4bf28ca6"
		},
		{
			"ImportPath": "github.com/shurcooL/httpfs/filter",
			"Rev": "6294156d8d749033f1ca9dcc662e902116990d2d"
		},
		{
			"ImportPath": "github.com/shurcooL/httpfs/vfsutil",
			"Rev": "6294156d8d749033f1ca9dcc662e902116990d2d"
		},
		{
			"ImportPath": "github.com/shurcooL/sanitized_anchor_name",
			"Rev": "9a8b7d4e8f347bfa230879db9d7d4e4d9e19f962"
		},
		{
			"ImportPath": "github.com/shurcooL/vfsgen",
			"Rev": "ba39b2120b3137bc1867bfc242bae267bcf2f9bb"
		},
		{
			"ImportPath": "github.com/smartystreets/mafsa",
			"Rev": "ab6b5abc58c9d82560b127e23bfd3e39a25e8f05"
		},
		{
			"ImportPath": "github.com/sourcegraph/annotate",
			"Rev": "cebcce68942725de59a25b3f5fb202c5d0d4a01d"
		},
		{
			"ImportPath": "github.com/sourcegraph/gddo/doc",
			"Rev": "58a3e4672e955a289bcfc065570418736ecb73f5"
		},
		{
			"ImportPath": "github.com/sourcegraph/gddo/gosrc",
			"Rev": "58a3e4672e955a289bcfc065570418736ecb73f5"
		},
		{
			"ImportPath": "github.com/sourcegraph/go-github/github",
			"Rev": "155bb734c593ff6b9164262c63eb67b8b3be66de"
		},
		{
			"ImportPath": "github.com/sourcegraph/go-papertrail/papertrail",
			"Rev": "175a8be170fffcc1046d95bbd20fc2ef28eab01c"
		},
		{
			"ImportPath": "github.com/sourcegraph/go-ses",
			"Rev": "e187601ed17143661213aa24a7376efd6f676918"
		},
		{
			"ImportPath": "github.com/sourcegraph/httpcache",
			"Rev": "0a093449159a63ea40c2c2644fe3f27e28250f10"
		},
		{
			"ImportPath": "github.com/sourcegraph/mux",
			"Rev": "dd22f369d469f65c3946889f5d8a1fb3933192e9"
		},
		{
			"ImportPath": "github.com/sourcegraph/sitemap",
			"Rev": "5d2a42ccab8dc0079484263b326b9a3191d5bee8"
		},
		{
			"ImportPath": "github.com/spf13/afero",
			"Rev": "6ced24dbe1566cf2b7793528f2ca24370669d2c6"
		},
		{
			"ImportPath": "github.com/spf13/cast",
			"Rev": "ee815aaf958c707ad07547cd62150d973710f747"
		},
		{
			"ImportPath": "github.com/spf13/cobra",
			"Rev": "53d96508f5c9311f5dade714e1de7bd6a9d2af4a"
		},
		{
			"ImportPath": "github.com/spf13/fsync",
			"Rev": "1fdf08f822b05e59a6515ee151b683c3a02efea5"
		},
		{
			"ImportPath": "github.com/spf13/hugo/bufferpool",
			"Comment": "",
			"Rev": "9c1319cdea812adea96166ce2bbb41bdf7dc8127"
		},
		{
			"ImportPath": "github.com/spf13/hugo/commands",
			"Comment": "",
			"Rev": "9c1319cdea812adea96166ce2bbb41bdf7dc8127"
		},
		{
			"ImportPath": "github.com/spf13/hugo/create",
			"Comment": "",
			"Rev": "9c1319cdea812adea96166ce2bbb41bdf7dc8127"
		},
		{
			"ImportPath": "github.com/spf13/hugo/helpers",
			"Comment": "",
			"Rev": "9c1319cdea812adea96166ce2bbb41bdf7dc8127"
		},
		{
			"ImportPath": "github.com/spf13/hugo/hugofs",
			"Comment": "",
			"Rev": "9c1319cdea812adea96166ce2bbb41bdf7dc8127"
		},
		{
			"ImportPath": "github.com/spf13/hugo/hugolib",
			"Comment": "",
			"Rev": "9c1319cdea812adea96166ce2bbb41bdf7dc8127"
		},
		{
			"ImportPath": "github.com/spf13/hugo/livereload",
			"Comment": "",
			"Rev": "9c1319cdea812adea96166ce2bbb41bdf7dc8127"
		},
		{
			"ImportPath": "github.com/spf13/hugo/parser",
			"Comment": "",
			"Rev": "9c1319cdea812adea96166ce2bbb41bdf7dc8127"
		},
		{
			"ImportPath": "github.com/spf13/hugo/source",
			"Comment": "",
			"Rev": "9c1319cdea812adea96166ce2bbb41bdf7dc8127"
		},
		{
			"ImportPath": "github.com/spf13/hugo/target",
			"Comment": "",
			"Rev": "9c1319cdea812adea96166ce2bbb41bdf7dc8127"
		},
		{
			"ImportPath": "github.com/spf13/hugo/tpl",
			"Comment": "",
			"Rev": "9c1319cdea812adea96166ce2bbb41bdf7dc8127"
		},
		{
			"ImportPath": "github.com/spf13/hugo/transform",
			"Comment": "",
			"Rev": "9c1319cdea812adea96166ce2bbb41bdf7dc8127"
		},
		{
			"ImportPath": "github.com/spf13/hugo/utils",
			"Comment": "",
			"Rev": "9c1319cdea812adea96166ce2bbb41bdf7dc8127"
		},
		{
			"ImportPath": "github.com/spf13/hugo/watcher",
			"Comment": "",
			"Rev": "9c1319cdea812adea96166ce2bbb41bdf7dc8127"
		},
		{
			"ImportPath": "github.com/spf13/jwalterweatherman",
			"Rev": "3d60171a64319ef63c78bd45bd60e6eab1e75f8b"
		},
		{
			"ImportPath": "github.com/spf13/nitro",
			"Rev": "24d7ef30a12da0bdc5e2eb370a79c659ddccf0e8"
		},
		{
			"ImportPath": "github.com/spf13/pflag",
			"Rev": "b084184666e02084b8ccb9b704bf0d79c466eb1d"
		},
		{
			"ImportPath": "github.com/spf13/viper",
			"Rev": "1967d93db724f4a5c0e101307e96d82ff520a067"
		},
		{
			"ImportPath": "github.com/sqs/fileset",
			"Rev": "4317e899aa9438ba7603a6e322389571cb3ffdff"
		},
		{
			"ImportPath": "github.com/sqs/go-selfupdate/selfupdate",
			"Rev": "d36f0a97c909dccd193274709266ff9b68a003db"
		},
		{
			"ImportPath": "github.com/sqs/modl",
			"Rev": "09df66aaf3a40de41eaaedff0ffabf256b6fb310"
		},
		{
			"ImportPath": "github.com/sqs/s3",
			"Rev": "ee47412d98d9637046a7096f24809bc45f6bcbd5"
		},
		{
			"ImportPath": "github.com/square/go-jose",
			"Rev": "eebdfd0eb1ce4783c8fbe22b305eef7cda0b6c7e"
		},
		{
			"ImportPath": "github.com/yosssi/ace",
			"Comment": "v0.0.4-41-g78e48a2",
			"Rev": "78e48a2f0ac5fb5a642585f96b03a5f47f7775f5"
		},
		{
			"ImportPath": "golang.org/x/crypto/bcrypt",
			"Rev": "1fbbd62cfec66bd39d91e97749579579d4d3037e"
		},
		{
			"ImportPath": "golang.org/x/crypto/blowfish",
			"Rev": "1fbbd62cfec66bd39d91e97749579579d4d3037e"
		},
		{
			"ImportPath": "golang.org/x/crypto/ssh",
			"Rev": "1fbbd62cfec66bd39d91e97749579579d4d3037e"
		},
		{
			"ImportPath": "golang.org/x/net/context",
			"Rev": "e1a5816c9bfcaeceeaeb821e8eea1c61ecd3220e"
		},
		{
			"ImportPath": "golang.org/x/net/html",
			"Rev": "e1a5816c9bfcaeceeaeb821e8eea1c61ecd3220e"
		},
		{
			"ImportPath": "golang.org/x/net/http2",
			"Rev": "e1a5816c9bfcaeceeaeb821e8eea1c61ecd3220e"
		},
		{
			"ImportPath": "golang.org/x/net/internal/timeseries",
			"Rev": "e1a5816c9bfcaeceeaeb821e8eea1c61ecd3220e"
		},
		{
			"ImportPath": "golang.org/x/net/trace",
			"Rev": "e1a5816c9bfcaeceeaeb821e8eea1c61ecd3220e"
		},
		{
			"ImportPath": "golang.org/x/oauth2",
			"Rev": "2fbf3d7329d847b125188ad64b68cfb1f548938a"
		},
		{
			"ImportPath": "golang.org/x/text/transform",
			"Rev": "3eb7007b740b66a77f3c85f2660a0240b284115a"
		},
		{
			"ImportPath": "golang.org/x/text/unicode/norm",
			"Rev": "3eb7007b740b66a77f3c85f2660a0240b284115a"
		},
		{
			"ImportPath": "golang.org/x/tools/godoc/vfs",
			"Rev": "458cff5230751b488dc6eb6d2adb799ff544f6be"
		},
		{
			"ImportPath": "google.golang.org/api/googleapi",
			"Rev": "0a735f7ec81c85ce7ec31bf7a67e125ef62266ec"
		},
		{
			"ImportPath": "google.golang.org/api/storage/v1",
			"Rev": "0a735f7ec81c85ce7ec31bf7a67e125ef62266ec"
		},
		{
			"ImportPath": "google.golang.org/cloud/compute/metadata",
			"Rev": "08d53874e89b5a4786b0d1fbe7957443d82b2299"
		},
		{
			"ImportPath": "google.golang.org/cloud/internal",
			"Rev": "08d53874e89b5a4786b0d1fbe7957443d82b2299"
		},
		{
			"ImportPath": "google.golang.org/grpc",
			"Rev": "bba8442c8e3ba568a05e60fe7d99c3dcf88e64d7"
		},
		{
			"ImportPath": "gopkg.in/check.v1",
			"Rev": "11d3bc7aa68e238947792f30573146a3231fc0f1"
		},
		{
			"ImportPath": "gopkg.in/fsnotify.v1",
			"Comment": "v1.2.0",
			"Rev": "96c060f6a6b7e0d6f75fddd10efeaca3e5d1bcb0"
		},
		{
			"ImportPath": "gopkg.in/gcfg.v1",
			"Rev": "bf6a13274e638b65158eced37fe57b04c5b1838e"
		},
		{
			"ImportPath": "gopkg.in/inconshreveable/go-update.v0",
			"Rev": "d8b0b1d421aa1cbf392c05869f8abbc669bb7066"
		},
		{
			"ImportPath": "gopkg.in/inconshreveable/log15.v2",
			"Comment": "v2.10",
			"Rev": "dc7890abeaadcb6a79a9a5ee30bc1897bbf97713"
		},
		{
			"ImportPath": "gopkg.in/yaml.v2",
			"Rev": "7ad95dd0798a40da1ccdff6dff35fd177b5edf40"
		},
		{
			"ImportPath": "sourcegraph.com/sourcegraph/appdash",
			"Rev": "13a1ac0619266dbc53e56fa60ed8fe0795ee6390"
		},
		{
			"ImportPath": "sourcegraph.com/sourcegraph/appdash-data",
			"Rev": "73f23eafcf67cad684fba328dd545a116ac273ff"
		},
		{
			"ImportPath": "sourcegraph.com/sourcegraph/csp",
			"Rev": "5e0e1a994e85987c1eb097e2f7dbc6797bb4d16f"
		},
		{
			"ImportPath": "sourcegraph.com/sourcegraph/go-diff/diff",
			"Rev": "d635afe706c11220f453014d1116f04bc7942bee"
		},
		{
			"ImportPath": "sourcegraph.com/sourcegraph/go-flags",
			"Comment": "v1-297-gd1037be",
			"Rev": "d1037bebce4e2ddb6d7396910b5a86ee6e4dc973"
		},
		{
			"ImportPath": "sourcegraph.com/sourcegraph/go-sourcegraph/routevar",
			"Rev": "5b58d13cabb159d6320d6d3e3e9ef9ed35c0abba"
		},
		{
			"ImportPath": "sourcegraph.com/sourcegraph/go-sourcegraph/sourcegraph",
			"Rev": "5b58d13cabb159d6320d6d3e3e9ef9ed35c0abba"
		},
		{
			"ImportPath": "sourcegraph.com/sourcegraph/go-sourcegraph/spec",
			"Rev": "5b58d13cabb159d6320d6d3e3e9ef9ed35c0abba"
		},
		{
			"ImportPath": "sourcegraph.com/sourcegraph/go-vcs/vcs",
			"Rev": "e70a5777eb6faea64984b5a075164356400e09b3"
		},
		{
			"ImportPath": "sourcegraph.com/sourcegraph/grpccache",
			"Rev": "7e56f1b1ed2f149ed095c3db4d416bef5a4b9062"
		},
		{
			"ImportPath": "sourcegraph.com/sourcegraph/makex",
			"Rev": "c8cc99912b772f144ad2902ba210478fd9ac4169"
		},
		{
			"ImportPath": "sourcegraph.com/sourcegraph/prototools/tmpl",
			"Rev": "94dbe95219e0e11be5ae0d144fe066fd4b7bfa78"
		},
		{
			"ImportPath": "sourcegraph.com/sourcegraph/prototools/util",
			"Rev": "94dbe95219e0e11be5ae0d144fe066fd4b7bfa78"
		},
		{
			"ImportPath": "sourcegraph.com/sourcegraph/rwvfs",
			"Rev": "08d8bb227da7544d3d7ab7e40225e72d5505c6f3"
		},
		{
			"ImportPath": "sourcegraph.com/sourcegraph/s3vfs",
			"Rev": "d193b956359933ecb1e1dc55c21cc3c44a497419"
		},
		{
			"ImportPath": "sourcegraph.com/sourcegraph/srclib",
<<<<<<< HEAD
			"Rev": "ea17d32d23f7f545ec2d045db529d015fc44b4ae"
=======
			"Comment": "v0.5-c-188-gce3eebf",
			"Rev": "ce3eebf93cf767a539022ae9b9a0325ebe649780"
>>>>>>> b7556ef7
		},
		{
			"ImportPath": "sourcegraph.com/sourcegraph/srclib-docker/dockerfiledef",
			"Rev": "f0be0c1b846b3ea4d8971693f436452236879df3"
		},
		{
			"ImportPath": "sourcegraph.com/sourcegraph/srclib-go/gog/definfo",
			"Rev": "e54631de896b38ea4d5d76fdff18d2b6a77a1fb7"
		},
		{
			"ImportPath": "sourcegraph.com/sourcegraph/srclib-go/golang_def",
			"Rev": "e54631de896b38ea4d5d76fdff18d2b6a77a1fb7"
		},
		{
			"ImportPath": "sourcegraph.com/sourcegraph/srclib-haskell/haskell",
			"Rev": "d5369b9cbe6425485f0b485937ec697b92136bdc"
		},
		{
			"ImportPath": "sourcegraph.com/sourcegraph/srclib-java/java_def",
			"Rev": "ccd33ec3f96697ae4977f1a40c7d8afd23e7380d"
		},
		{
			"ImportPath": "sourcegraph.com/sourcegraph/srclib-javascript/javascript_def",
			"Rev": "6f2e41d5a06943c57585ae44c0088f46361a68e2"
		},
		{
			"ImportPath": "sourcegraph.com/sourcegraph/srclib-python/python",
			"Rev": "a3706f98a9fd893e571ccf0212f2d0ada6bafd0c"
		},
		{
			"ImportPath": "sourcegraph.com/sourcegraph/srclib-ruby/ruby_def",
			"Rev": "59082d5863ac9d9443948137bcafc4aab31d9b8f"
		},
		{
			"ImportPath": "sourcegraph.com/sourcegraph/srclib-sample/sample",
			"Rev": "9a937fe644bd8710109e820078584ce531dee4f0"
		},
		{
			"ImportPath": "sourcegraph.com/sourcegraph/surf",
			"Comment": "0.5.5-4-g9d81f98",
			"Rev": "9d81f9803c5e97ccfda0dd91fec1fa2b9fa01f94"
		},
		{
			"ImportPath": "sourcegraph.com/sourcegraph/vcsstore/git",
			"Rev": "57f0e652c3f8a6533b7918df2e9f03e657c8c087"
		},
		{
			"ImportPath": "sourcegraph.com/sourcegraph/vcsstore/vcsclient",
			"Rev": "57f0e652c3f8a6533b7918df2e9f03e657c8c087"
		},
		{
			"ImportPath": "sourcegraph.com/sqs/pbtypes",
			"Rev": "f9723c82c63b3c4a70b38b9655dd86ee14dfdc77"
		},
		{
			"ImportPath": "src.sourcegraph.com/vfs",
			"Rev": "c6e89b6ce18cc3c12453c27e6c8ab4c4622b19f6"
		},
		{
			"ImportPath": "src.sourcegraph.com/syntaxhighlight",
			"Rev": "56d7e2fb8dc326f3108a90034315eebc85396769"
		}
	]
}<|MERGE_RESOLUTION|>--- conflicted
+++ resolved
@@ -627,7 +627,7 @@
 		},
 		{
 			"ImportPath": "sourcegraph.com/sourcegraph/rwvfs",
-			"Rev": "08d8bb227da7544d3d7ab7e40225e72d5505c6f3"
+			"Rev": "530b5049ed637054f4a17cb28b5d9c7f05ba2608"
 		},
 		{
 			"ImportPath": "sourcegraph.com/sourcegraph/s3vfs",
@@ -635,12 +635,8 @@
 		},
 		{
 			"ImportPath": "sourcegraph.com/sourcegraph/srclib",
-<<<<<<< HEAD
-			"Rev": "ea17d32d23f7f545ec2d045db529d015fc44b4ae"
-=======
 			"Comment": "v0.5-c-188-gce3eebf",
 			"Rev": "ce3eebf93cf767a539022ae9b9a0325ebe649780"
->>>>>>> b7556ef7
 		},
 		{
 			"ImportPath": "sourcegraph.com/sourcegraph/srclib-docker/dockerfiledef",
