--- conflicted
+++ resolved
@@ -68,26 +68,14 @@
     React.PropsWithChildren<SearchResultsInfoBarProps>
 > = props =>
     props.patternType === SearchPatternType.literal && props.fullQuery && props.fullQuery.includes('"') ? (
-<<<<<<< HEAD
         <Tooltip content="Your search query is interpreted literally, including the quotes. Use the .* toggle to switch between literal and regular expression search.">
             <small className={styles.notice}>
                 <span>
-                    <Icon role="img" aria-hidden={true} className="mr-1" as={FormatQuoteOpenIcon} />
+                    <Icon aria-hidden={true} className="mr-1" as={FormatQuoteOpenIcon} />
                     Searching literally <strong>(including quotes)</strong>
                 </span>
             </small>
         </Tooltip>
-=======
-        <small
-            className={styles.notice}
-            data-tooltip="Your search query is interpreted literally, including the quotes. Use the .* toggle to switch between literal and regular expression search."
-        >
-            <span>
-                <Icon aria-hidden={true} className="mr-1" as={FormatQuoteOpenIcon} />
-                Searching literally <strong>(including quotes)</strong>
-            </span>
-        </small>
->>>>>>> 55d83e81
     ) : null
 
 export const SearchResultsInfoBar: React.FunctionComponent<
@@ -152,17 +140,7 @@
                     content={
                         !canCreateMonitorFromQuery
                             ? 'Code monitors only support type:diff or type:commit searches.'
-<<<<<<< HEAD
                             : null
-=======
-                            : undefined
-                    }
-                    button={
-                        <>
-                            <Icon aria-hidden={true} className="mr-1" as={CodeMonitoringLogo} />
-                            Monitor
-                        </>
->>>>>>> 55d83e81
                     }
                 >
                     <ExperimentalActionButton
@@ -172,7 +150,7 @@
                         className="test-save-search-link"
                         button={
                             <>
-                                <Icon role="img" aria-hidden={true} className="mr-1" as={CodeMonitoringLogo} />
+                                <Icon aria-hidden={true} className="mr-1" as={CodeMonitoringLogo} />
                                 Monitor
                             </>
                         }
@@ -240,7 +218,6 @@
 
     const ShareLinkButton = useMemo(
         () => (
-<<<<<<< HEAD
             <Tooltip className="mr-2" content="Share results link">
                 <li className={styles.navItem}>
                     <button
@@ -248,23 +225,11 @@
                         className="btn btn-sm btn-outline-secondary text-decoration-none"
                         onClick={onShareResultsClick}
                     >
-                        <Icon role="img" aria-hidden={true} className="mr-1" as={LinkIcon} />
+                        <Icon aria-hidden={true} className="mr-1" as={LinkIcon} />
                         Share
                     </button>
                 </li>
             </Tooltip>
-=======
-            <li className={classNames('mr-2', styles.navItem)} data-tooltip="Share results link">
-                <button
-                    type="button"
-                    className="btn btn-sm btn-outline-secondary text-decoration-none"
-                    onClick={onShareResultsClick}
-                >
-                    <Icon aria-hidden={true} className="mr-1" as={LinkIcon} />
-                    Share
-                </button>
-            </li>
->>>>>>> 55d83e81
         ),
         [onShareResultsClick]
     )
