import React, { ReactNode } from 'react'

import * as TooltipPrimitive from '@radix-ui/react-tooltip'
import classNames from 'classnames'
import { isEmpty } from 'lodash'

import styles from './Tooltip.module.scss'

interface TooltipProps {
    /** A single child element that will trigger the Tooltip to open on hover. */
    children: ReactNode
    /** The text that will be displayed in the Tooltip. If `null`, no Tooltip will be rendered, allowing for Tooltips to be shown conditionally. */
    content: string | null | undefined
    /** The open state of the tooltip when it is initially rendered. Defaults to `false`. */
    defaultOpen?: boolean
    /** The preferred side of the trigger to render against when open. Will be reversed if a collision is detected. Defaults to `bottom`. */
    placement?: TooltipPrimitive.TooltipContentProps['side']
    /** Class name to apply to the wrapping span */
    className?: string
    /** An optional test ID that will be applied to the Tooltip wrapper */
    ['data-testid']?: string
}

/** Arrow width in pixels */
const TOOLTIP_ARROW_WIDTH = 14
/** Arrow height in pixel */
const TOOLTIP_ARROW_HEIGHT = 6

// Handling the onPointerDownOutside event and preventing the default behavior allows us to keep the Tooltip content open
// even if the trigger <span> was clicked; this allows buttons to be clicked and text to be selected without dismissing content.
// Reference: https://github.com/radix-ui/primitives/issues/1077
function onPointerDownOutside(event: Event): void {
    event.preventDefault()
}

/**
 * Renders a Tooltip that will be positioned relative to the wrapped child element. Please reference the examples in Storybook
 * for more details on specific use cases.
 *
 * To support accessibility, our tooltips should:
 * - Be supplemental to the user journey, not essential.
 * - Use clear and concise text.
 * - Not include interactive content (you probably want a `<Popover>` instead).
 *
 * Related accessibility documentation: https://developer.mozilla.org/en-US/docs/Web/Accessibility/ARIA/Roles/tooltip_role
 *
 * To test for the correct content in test suites where the tooltip won't be opened, please use the `data-test-content` p
 */
export const Tooltip: React.FunctionComponent<TooltipProps> = ({
    children,
    content,
    className,
    defaultOpen = false,
<<<<<<< HEAD
    placement = 'bottom',
=======
    placement = 'right',
    'data-testid': dataTestId,
>>>>>>> b564a97c
}) => (
    // NOTE: We plan to consolidate this logic with our Popover component in the future, but chose Radix first to support short-term accessibility needs.
    // GitHub issue: https://github.com/sourcegraph/sourcegraph/issues/36080
    <TooltipPrimitive.Root delayDuration={0} defaultOpen={defaultOpen}>
        <TooltipPrimitive.Trigger asChild={true}>
            {/** The onClick and role attributes here are part of the onPointerDownOutside fix described above. */}
            <span
                role="presentation"
                className={classNames(styles.tooltip, className)}
                onClick={event => event.preventDefault()}
                data-testid={dataTestId}
                data-test-content={content}
            >
                {children}

                {
                    // The rest of the Tooltip components still need to be rendered for the content to correctly be shown conditionally.
                    isEmpty(content) ? null : (
                        /*
                         * Rendering the Content within the Trigger is a workaround to support being able to hover over the Tooltip content itself.
                         * Refrence: https://github.com/radix-ui/primitives/issues/620#issuecomment-1079147761
                         */
                        <TooltipPrimitive.TooltipContent
                            onPointerDownOutside={onPointerDownOutside}
                            className={styles.tooltipContent}
                            side={placement}
                            role="tooltip"
                        >
                            {content}

                            <TooltipPrimitive.Arrow
                                className={styles.tooltipArrow}
                                height={TOOLTIP_ARROW_HEIGHT}
                                width={TOOLTIP_ARROW_WIDTH}
                            />
                        </TooltipPrimitive.TooltipContent>
                    )
                }
            </span>
        </TooltipPrimitive.Trigger>
    </TooltipPrimitive.Root>
)<|MERGE_RESOLUTION|>--- conflicted
+++ resolved
@@ -51,12 +51,8 @@
     content,
     className,
     defaultOpen = false,
-<<<<<<< HEAD
     placement = 'bottom',
-=======
-    placement = 'right',
     'data-testid': dataTestId,
->>>>>>> b564a97c
 }) => (
     // NOTE: We plan to consolidate this logic with our Popover component in the future, but chose Radix first to support short-term accessibility needs.
     // GitHub issue: https://github.com/sourcegraph/sourcegraph/issues/36080
