--- conflicted
+++ resolved
@@ -36,30 +36,15 @@
     const [titleReference, truncated, checkTruncation] = useIsTruncated()
 
     return (
-<<<<<<< HEAD
-        <div
-            ref={titleReference}
-            onMouseEnter={checkTruncation}
-            className={classNames(className)}
-            data-tooltip={truncated ? (fileBase ? `${fileBase}/${fileName}` : fileName) : null}
-        >
-            <Link to={repoURL}>{repoDisplayName || displayRepoName(repoName)}</Link>
-            <span aria-hidden={true}> ›</span>{' '}
-            <Link to={appendSubtreeQueryParameter(fileURL)}>
-                {fileBase ? `${fileBase}/` : null}
-                <strong>{fileName}</strong>
-            </Link>
-        </div>
-=======
         <Tooltip content={truncated ? (fileBase ? `${fileBase}/${fileName}` : fileName) : null}>
             <div ref={titleReference} onMouseEnter={checkTruncation} className={classNames(className)}>
-                <Link to={repoURL}>{repoDisplayName || displayRepoName(repoName)}</Link> ›{' '}
+                <Link to={repoURL}>{repoDisplayName || displayRepoName(repoName)}</Link>
+                <span aria-hidden={true}> ›</span>{' '}
                 <Link to={appendSubtreeQueryParameter(fileURL)}>
                     {fileBase ? `${fileBase}/` : null}
                     <strong>{fileName}</strong>
                 </Link>
             </div>
         </Tooltip>
->>>>>>> 22504112
     )
 }