--- conflicted
+++ resolved
@@ -30,7 +30,6 @@
 
 export const StreamingProgressCount: React.FunctionComponent<
     React.PropsWithChildren<Pick<StreamingProgressProps, 'progress' | 'state' | 'showTrace'> & { className?: string }>
-<<<<<<< HEAD
 > = ({ progress, state, showTrace, className = '' }) => {
     const isLoading = state === 'loading'
     const contentWithoutTimeUnit =
@@ -55,64 +54,26 @@
             >
                 <span aria-label={readingContent}>{content}</span>
                 {progress.repositoriesCount !== undefined && (
-                    <Icon
-                        role="img"
-                        className="ml-1"
-                        data-tooltip={`From ${abbreviateNumber(progress.repositoriesCount)} ${pluralize(
+                    <Tooltip
+                        content={`From ${abbreviateNumber(progress.repositoriesCount)} ${pluralize(
                             'repository',
                             progress.repositoriesCount,
                             'repositories'
                         )}`}
-                        tabIndex={0}
-                        as={InformationOutlineIcon}
-=======
-> = ({ progress, state, showTrace, className = '' }) => (
-    <>
-        <small
-            className={classNames(
-                'd-flex align-items-center',
-                className,
-                styles.count,
-                state === 'loading' && styles.countInProgress
-            )}
-            data-testid="streaming-progress-count"
-        >
-            {abbreviateNumber(progress.matchCount)}
-            {limitHit(progress) ? '+' : ''} {pluralize('result', progress.matchCount)} in{' '}
-            {(progress.durationMs / 1000).toFixed(2)}s
-            {progress.repositoriesCount !== undefined && (
-                <Tooltip
-                    content={`From ${abbreviateNumber(progress.repositoriesCount)} ${pluralize(
-                        'repository',
-                        progress.repositoriesCount,
-                        'repositories'
-                    )}`}
-                >
-                    <Icon
-                        role="img"
-                        className="ml-1"
-                        as={InformationOutlineIcon}
-                        tabIndex={0}
->>>>>>> 22504112
-                        aria-label={`From ${abbreviateNumber(progress.repositoriesCount)} ${pluralize(
-                            'repository',
-                            progress.repositoriesCount,
-                            'repositories'
-                        )}`}
-                    />
-<<<<<<< HEAD
+                    >
+                        <Icon
+                            role="img"
+                            className="ml-1"
+                            tabIndex={0}
+                            as={InformationOutlineIcon}
+                            aria-label={`From ${abbreviateNumber(progress.repositoriesCount)} ${pluralize(
+                                'repository',
+                                progress.repositoriesCount,
+                                'repositories'
+                            )}`}
+                        />
+                    </Tooltip>
                 )}
-=======
-                </Tooltip>
-            )}
-        </small>
-        {showTrace && progress.trace && (
-            <small className="d-flex ml-2">
-                <Link to={progress.trace}>
-                    <Icon role="img" aria-hidden={true} className="mr-2" as={ClipboardPulseOutlineIcon} />
-                    View trace
-                </Link>
->>>>>>> 22504112
             </small>
             {showTrace && progress.trace && (
                 <small className="d-flex ml-2">
