# GitLab

Site admins can sync Git repositories hosted on [GitLab](https://gitlab.com) (GitLab.com and GitLab CE/EE) with Sourcegraph so that users can search and navigate the repositories.

To connect GitLab to Sourcegraph:

1. Depending on whether you are a site admin or user:
    1. *Site admin*: Go to **Site admin > Manage repositories > Add repositories**
    1. *User*: Go to **Settings > Manage repositories**.
1. Select **GitLab**.
1. Configure the connection to GitLab using the action buttons above the text field, and additional fields can be added using <kbd>Cmd/Ctrl+Space</kbd> for auto-completion. See the [configuration documentation below](#configuration).
1. Press **Add repositories**.

**NOTE** That adding code hosts as a user is currently in private beta.

## Supported versions

- GitLab.com
- GitLab CE/EE (v10.0 and newer)

## Repository syncing

There are three fields for configuring which projects are mirrored/synchronized:

- [`projects`](gitlab.md#configuration)<br>A list of projects in `{"name": "group/name"}` or `{"id": id}` format.
- [`projectQuery`](gitlab.md#configuration)<br>A list of strings with one pre-defined option (`none`), and/or an URL path and query that targets a GitLab API endpoint returning a list of projects.
- [`exclude`](gitlab.md#configuration)<br>A list of projects to exclude which takes precedence over the `projects`, and `projectQuery` fields. It has the same format as `projects`.

### Troubleshooting

You can test your access token's permissions by running a cURL command against the GitLab API. This is the same API and the same project list used by Sourcegraph.

Replace `$ACCESS_TOKEN` with the access token you are providing to Sourcegraph, and `$GITLAB_HOSTNAME` with your GitLab hostname:

```
curl -H 'Private-Token: $ACCESS_TOKEN' -XGET 'https://$GITLAB_HOSTNAME/api/v4/projects'
```

## Repository permissions

By default, all Sourcegraph users can view all repositories. To configure Sourcegraph to use
GitLab's per-user repository permissions, see "[Repository
permissions](../repo/permissions.md#gitlab)".

## User authentication

To configure GitLab as an authentication provider (which will enable sign-in via GitLab), see the
[authentication documentation](../auth/index.md#gitlab).

## Internal rate limits

Internal rate limiting can be configured to limit the rate at which requests are made from Sourcegraph to GitLab.

If enabled, the default rate is set at 36,000 per hour (10 per second) which can be configured via the `requestsPerHour` field (see below). If rate limiting is configured more than once for the same code host instance, the most restrictive limit will be used.

**NOTE** Internal rate limiting is only currently applied when synchronising changesets in [batch changes](../../batch_changes/index.md).

## Configuration

<div markdown-func=jsonschemadoc jsonschemadoc:path="admin/external_service/gitlab.schema.json">[View page on docs.sourcegraph.com](https://docs.sourcegraph.com/admin/external_service/gitlab) to see rendered content.</div>

## Native integration

To provide out-of-the-box code intelligence and navigation features to your users on GitLab, you will need to [configure your GitLab instance](https://docs.gitlab.com/ee/integration/sourcegraph.html). If you are using an HTTPS connection to GitLab, you will need to [configure HTTPS](https://docs.sourcegraph.com/admin/http_https_configuration) for your Sourcegraph instance.

The Sourcegraph instance's site admin must [update the `corsOrigin` site config property](../config/site_config.md) to allow the GitLab instance to communicate with the Sourcegraph instance. For example:

```json
{
  // ...
  "corsOrigin":
    "https://my-gitlab.example.com"
  // ...
}
```

The site admin should also set `alerts.codeHostIntegrationMessaging` in [global settings](../config/settings.md#editing-global-settings-for-site-admins) to ensure informational content for users in the Sourcegraph webapp references the native integration and not the browser extension.

```json
{
  // ...
  "alerts.codeHostIntegrationMessaging": "native-integration"
  // ...
}
```

## Access token scopes

Sourcegraph requires an access token with `api` permissions (and `sudo`, if you are using an `external` identity provider type). These permissions are required for the following reasons:

We are actively collaborating with GitLab to improve our integration (e.g. the [Sourcegraph GitLab native integration](https://docs.gitlab.com/ee/integration/sourcegraph.html) and [better APIs for querying repository permissions](https://gitlab.com/gitlab-org/gitlab/issues/20532)).

| Request Type | Required GitLab scope | Sourcegraph usage |
|--------------|-----------------------|-------------------|
| [`GET /projects`](https://docs.gitlab.com/ee/api/projects.html#list-all-projects) | `api` | (1) For repository discovery when specifying `projectQuery` in code host configuration; (2) If using an `external` identity provider type, also used as a test query to ensure token is `sudo` (`sudo` not required otherwise). |
| [`GET /users`](https://docs.gitlab.com/ee/api/users.html#list-users) | `read_user` or `api` | If you are using an `external` identity provider type, used to discover user accounts. |
| [`GET /users/:id`](https://docs.gitlab.com/ee/api/users.html#single-user) | `read_user` or `api` | If using GitLab OAuth, used to fetch user metadata during the OAuth sign in process. |
| [`GET /projects/:id`](https://docs.gitlab.com/ee/api/projects.html#get-single-project) | `api` | (1) If using GitLab OAuth and repository permissions, used to determine if a user has access to a given _project_; (2) Used to query repository metadata (e.g. description) for display on Sourcegraph. |
| [`GET /projects/:id/repository/tree`](https://docs.gitlab.com/ee/api/repositories.html#list-repository-tree) | `api` | If using GitLab OAuth and repository permissions, used to verify a given user has access to the file contents of a repository within a project (i.e. does not merely have `Guest` permissions). |
| Batch changes requests | `api`, `read_repository`, `write_repository` | [Batch changes](../../batch_changes/index.md) require write access to push commits and create, update and close merge requests on GitLab repositories. See "[Code host interactions in batch changes](../../batch_changes/explanations/permissions_in_batch_changes.md#code-host-interactions-in-batch-changes)" for details. |

## Webhooks

The `webhooks` setting allows specifying the webhook secrets necessary to authenticate incoming webhook requests to `/.api/gitlab-webhooks`.

```json
"webhooks": [
  {"secret": "verylongrandomsecret"}
]
```

Using webhooks is highly recommended when using [batch changes](../../batch_changes/index.md), since they speed up the syncing of pull request data between GitLab and Sourcegraph and make it more efficient.

To set up webhooks:

1. In Sourcegraph, go to **Site admin > Manage repositories** and edit the GitLab configuration.
1. Add the `"webhooks"` property to the configuration (you can generate a secret with `openssl rand -hex 32`):<br /> `"webhooks": [{"secret": "verylongrandomsecret"}]`
1. Click **Update repositories**.
1. Copy the webhook URL displayed below the **Update repositories** button.
1. On GitLab, go to your project, and then **Settings > Webhooks** (or **Settings > Integration** on older GitLab versions that don't have the **Webhooks** option).
1. Fill in the webhook form:
   * **URL**: the URL you copied above from Sourcegraph.
   * **Secret token**: the secret token you configured Sourcegraph to use above.
   * **Trigger**: select **Merge request events** and **Pipeline events**.
   * **Enable SSL verification**: ensure this is enabled if you have configured SSL with a valid certificate in your Sourcegraph instance.
1. Click **Add webhook**.
1. Confirm that the new webhook is listed below **Project Hooks**.

<<<<<<< HEAD
Done! Sourcegraph will now receive webhook events from GitLab and use them to sync merge request events, used by [campaigns](../../user/campaigns/index.md), faster and more efficiently.

## GitLab integration FAQ

### Why is one of my projects failing to clone?

If a project fails to clone in Sourcegraph, you may need to change its `repository_access_level` property in GitLab. To change this property in the GitLab UI:

- Go to the Project > **Settings** > **General**
- Expand **Visibility, project features, permissions**
- Change **Repository Access** from "Only Project Members" to “Everyone with Access”
=======
Done! Sourcegraph will now receive webhook events from GitLab and use them to sync merge request events, used by [batch changes](../../batch_changes/index.md), faster and more efficiently.
>>>>>>> 210607b9
<|MERGE_RESOLUTION|>--- conflicted
+++ resolved
@@ -126,7 +126,6 @@
 1. Click **Add webhook**.
 1. Confirm that the new webhook is listed below **Project Hooks**.
 
-<<<<<<< HEAD
 Done! Sourcegraph will now receive webhook events from GitLab and use them to sync merge request events, used by [campaigns](../../user/campaigns/index.md), faster and more efficiently.
 
 ## GitLab integration FAQ
@@ -138,6 +137,4 @@
 - Go to the Project > **Settings** > **General**
 - Expand **Visibility, project features, permissions**
 - Change **Repository Access** from "Only Project Members" to “Everyone with Access”
-=======
-Done! Sourcegraph will now receive webhook events from GitLab and use them to sync merge request events, used by [batch changes](../../batch_changes/index.md), faster and more efficiently.
->>>>>>> 210607b9
+Done! Sourcegraph will now receive webhook events from GitLab and use them to sync merge request events, used by [batch changes](../../batch_changes/index.md), faster and more efficiently.