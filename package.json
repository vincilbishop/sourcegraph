--- conflicted
+++ resolved
@@ -88,15 +88,9 @@
   },
   "workspaces": {
     "packages": [
-<<<<<<< HEAD
-      "lib/codeintel/lsif_typed",
+      "lib/codeintel/lsiftyped",
       "dev/release",
       "client/*"
-=======
-      "lib/codeintel/lsiftyped",
-      "client/*",
-      "client/sandboxes/*"
->>>>>>> ddcade54
     ]
   },
   "devDependencies": {
