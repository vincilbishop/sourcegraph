--- conflicted
+++ resolved
@@ -86,12 +86,6 @@
 
 	go bitbucketServerWebhook.Upsert(30 * time.Second)
 
-<<<<<<< HEAD
-	go campaigns.RunChangesetJobs(ctx, campaignsStore, clock, gitserver.DefaultClient, 5*time.Second)
-	// todo: register schedule checker
-
-=======
->>>>>>> 5922bad3
 	shared.Main(githubWebhook, bitbucketServerWebhook)
 }
 
