package resolvers

import (
	"context"
	"fmt"
	"testing"

	"github.com/google/go-cmp/cmp"

	"github.com/sourcegraph/sourcegraph/cmd/frontend/graphqlbackend"
	"github.com/sourcegraph/sourcegraph/enterprise/cmd/frontend/internal/batches/resolvers/apitest"
	"github.com/sourcegraph/sourcegraph/enterprise/internal/batches/store"
	ct "github.com/sourcegraph/sourcegraph/enterprise/internal/batches/testing"
	btypes "github.com/sourcegraph/sourcegraph/enterprise/internal/batches/types"
	"github.com/sourcegraph/sourcegraph/internal/actor"
	"github.com/sourcegraph/sourcegraph/internal/database"
	"github.com/sourcegraph/sourcegraph/internal/database/dbtest"
	"github.com/sourcegraph/sourcegraph/internal/observation"
	"github.com/sourcegraph/sourcegraph/internal/types"
	"github.com/sourcegraph/sourcegraph/lib/log/logtest"
)

func TestChangesetSpecConnectionResolver(t *testing.T) {
	if testing.Short() {
		t.Skip()
	}

	logger := logtest.Scoped(t)
	ctx := actor.WithInternalActor(context.Background())
	db := database.NewDB(logger, dbtest.NewDB(logger, t))

	userID := ct.CreateTestUser(t, db, false).ID

	cstore := store.New(db, &observation.TestContext, nil)

	batchSpec := &btypes.BatchSpec{
		UserID:          userID,
		NamespaceUserID: userID,
	}
	if err := cstore.CreateBatchSpec(ctx, batchSpec); err != nil {
		t.Fatal(err)
	}

	repoStore := database.ReposWith(logger, cstore)
	esStore := database.ExternalServicesWith(logger, cstore)

	rs := make([]*types.Repo, 0, 3)
	for i := 0; i < cap(rs); i++ {
		name := fmt.Sprintf("github.com/sourcegraph/test-changeset-spec-connection-repo-%d", i)
		r := newGitHubTestRepo(name, newGitHubExternalService(t, esStore))
		if err := repoStore.Create(ctx, r); err != nil {
			t.Fatal(err)
		}
		rs = append(rs, r)
	}

	changesetSpecs := make([]*btypes.ChangesetSpec, 0, len(rs))
	for _, r := range rs {
		repoID := graphqlbackend.MarshalRepositoryID(r.ID)
		s, err := btypes.NewChangesetSpecFromRaw(ct.NewRawChangesetSpecGitBranch(repoID, "d34db33f"))
		if err != nil {
			t.Fatal(err)
		}
		s.BatchSpecID = batchSpec.ID
		s.UserID = userID
		s.RepoID = r.ID

		if err := cstore.CreateChangesetSpec(ctx, s); err != nil {
			t.Fatal(err)
		}

		changesetSpecs = append(changesetSpecs, s)
	}

<<<<<<< HEAD
	s, err := graphqlbackend.NewSchema(database.NewDB(logger, db), &Resolver{store: cstore}, nil, nil, nil, nil, nil, nil, nil, nil, nil, nil)
=======
	s, err := graphqlbackend.NewSchema(db, &Resolver{store: cstore}, nil, nil, nil, nil, nil, nil, nil, nil, nil, nil)
>>>>>>> 7f1aa182
	if err != nil {
		t.Fatal(err)
	}

	apiID := string(marshalBatchSpecRandID(batchSpec.RandID))

	tests := []struct {
		first int

		wantTotalCount  int
		wantHasNextPage bool
	}{
		{first: 1, wantTotalCount: 3, wantHasNextPage: true},
		{first: 2, wantTotalCount: 3, wantHasNextPage: true},
		{first: 3, wantTotalCount: 3, wantHasNextPage: false},
	}

	for _, tc := range tests {
		input := map[string]any{"batchSpec": apiID, "first": tc.first}
		var response struct{ Node apitest.BatchSpec }
		apitest.MustExec(ctx, t, s, input, &response, queryChangesetSpecConnection)

		specs := response.Node.ChangesetSpecs
		if diff := cmp.Diff(tc.wantTotalCount, specs.TotalCount); diff != "" {
			t.Fatalf("first=%d, unexpected total count (-want +got):\n%s", tc.first, diff)
		}

		if diff := cmp.Diff(tc.wantHasNextPage, specs.PageInfo.HasNextPage); diff != "" {
			t.Fatalf("first=%d, unexpected hasNextPage (-want +got):\n%s", tc.first, diff)
		}
	}

	var endCursor *string
	for i := range changesetSpecs {
		input := map[string]any{"batchSpec": apiID, "first": 1}
		if endCursor != nil {
			input["after"] = *endCursor
		}
		wantHasNextPage := i != len(changesetSpecs)-1

		var response struct{ Node apitest.BatchSpec }
		apitest.MustExec(ctx, t, s, input, &response, queryChangesetSpecConnection)

		specs := response.Node.ChangesetSpecs
		if diff := cmp.Diff(1, len(specs.Nodes)); diff != "" {
			t.Fatalf("unexpected number of nodes (-want +got):\n%s", diff)
		}

		if diff := cmp.Diff(len(changesetSpecs), specs.TotalCount); diff != "" {
			t.Fatalf("unexpected total count (-want +got):\n%s", diff)
		}

		if diff := cmp.Diff(wantHasNextPage, specs.PageInfo.HasNextPage); diff != "" {
			t.Fatalf("unexpected hasNextPage (-want +got):\n%s", diff)
		}

		endCursor = specs.PageInfo.EndCursor
		if want, have := wantHasNextPage, endCursor != nil; have != want {
			t.Fatalf("unexpected endCursor existence. want=%t, have=%t", want, have)
		}
	}
}

const queryChangesetSpecConnection = `
query($batchSpec: ID!, $first: Int!, $after: String) {
  node(id: $batchSpec) {
    __typename

    ... on BatchSpec {
      id

      changesetSpecs(first: $first, after: $after) {
        totalCount
        pageInfo { hasNextPage, endCursor }

        nodes {
          __typename
          ... on HiddenChangesetSpec { id }
          ... on VisibleChangesetSpec { id }
        }
      }
    }
  }
}
`<|MERGE_RESOLUTION|>--- conflicted
+++ resolved
@@ -72,11 +72,7 @@
 		changesetSpecs = append(changesetSpecs, s)
 	}
 
-<<<<<<< HEAD
-	s, err := graphqlbackend.NewSchema(database.NewDB(logger, db), &Resolver{store: cstore}, nil, nil, nil, nil, nil, nil, nil, nil, nil, nil)
-=======
 	s, err := graphqlbackend.NewSchema(db, &Resolver{store: cstore}, nil, nil, nil, nil, nil, nil, nil, nil, nil, nil)
->>>>>>> 7f1aa182
 	if err != nil {
 		t.Fatal(err)
 	}
